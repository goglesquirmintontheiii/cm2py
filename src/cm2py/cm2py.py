--- conflicted
+++ resolved
@@ -256,7 +256,6 @@
     return newSave
 
 
-<<<<<<< HEAD
 def generateCLA(
     numBits: int,
     *,
@@ -265,14 +264,9 @@
     generateIO: bool = True,
 ) -> str:
     """
-    Generates a carry-lookahead adder based on the number of bits
-    """
-
-=======
-def generateCLA(numBits:int,*, includeCarryIn:bool = True, includeOverflow:bool = True, generateIO:bool = True) -> str:
-    """Generates a carry-lookahead adder based on the number of bits. Has options for including the overflow and carry in."""
-    
->>>>>>> dee9f45a
+    Generates a carry-lookahead adder based on the number of bits. Has options for including the overflow and carry in.
+    """
+
     save = Save()
 
     inputA = []
@@ -371,7 +365,6 @@
 
     saveString = save.exportSave()
     return saveString
-<<<<<<< HEAD
 
 
 def generateDecoder(
@@ -381,14 +374,9 @@
     inputShape: Literal["vertical", "horizontal"] = "vertical",
 ) -> str:
     """
-    Generates a decoder based on the number of bits
-    """
-
-=======
-def generateDecoder(numBits: int, *, shape: Literal["square","line"] = "line", inputShape: Literal["vertical","horizontal"] = "vertical") -> str:
-    """Generates a decoder based on the number of bits. Includes options for different shapes, like square and line."""
-    
->>>>>>> dee9f45a
+    Generates a decoder based on the number of bits. Includes options for different shapes, like square and line.
+    """
+
     save = Save()
 
     inputs = []
@@ -434,18 +422,13 @@
 
 base64 = string.ascii_uppercase + string.ascii_lowercase + string.digits + "+/"
 
-<<<<<<< HEAD
 
 def encodeToMemory(
     data: list[int], memoryType: Literal["mass", "massive", "huge"]
 ) -> str:
     """
-    Turns a list of integers into
-    """
-=======
-def encodeToMemory(data: list[int], memoryType: Literal["mass","massive","huge"]) -> str:
-    """Turns a list of integers into a string that can be pasted into one of the memory buildings."""
->>>>>>> dee9f45a
+    Turns a list of integers into a string that can be pasted into one of the memory buildings.
+    """
 
     assert memoryType in [
         "mass",
@@ -474,30 +457,22 @@
 
 
 def halfPrecisionBitsToNumber(bits: int) -> float:
-<<<<<<< HEAD
+    """
+    Converts a half-precision floating point number stored in an integer to a python float.
+    """
     packed_bytes = bits.to_bytes(2, byteorder="big")
 
     half_precision_float = struct.unpack(">e", packed_bytes)[0]
 
-=======
-    """Converts a half-precision floating point number stored in an integer to a python float."""
-    packed_bytes = bits.to_bytes(2, byteorder='big')
-    
-    half_precision_float = struct.unpack('>e', packed_bytes)[0]
-    
->>>>>>> dee9f45a
     return half_precision_float
 
 
 def numberToHalfPrecisionBits(f: float) -> int:
-<<<<<<< HEAD
+    """
+    Converts a python float to a half-precision floating point value stored in an integer. This integer then can be used with the encodeToMemory() function.
+    """
     if f != f or f == float("inf") or f == float("-inf"):
         if f == float("inf"):
-=======
-    """Converts a python float to a half-precision floating point value stored in an integer. This integer then can be used with the encodeToMemory() function."""
-    if f != f or f == float('inf') or f == float('-inf'):
-        if f == float('inf'):
->>>>>>> dee9f45a
             return 0x7C00
         elif f == float("-inf"):
             return 0xFC00
@@ -508,7 +483,6 @@
     return bits
 
 
-<<<<<<< HEAD
 def generateFunctionLookUpTable(
     func: Callable[[float], float],
     size: int = 4096,
@@ -517,13 +491,8 @@
 ) -> str:
     """
     Generates a lookup table string that can be pasted into a Massive Memory for a math function.
-    Takes in a value type parameter as well. If the value type is int, it leaves the results as they are, but if it's float, it converts the values into half-precision floating point
-    """
-=======
-def generateFunctionLookUpTable(func: Callable[[float], float], size: int = 4096,* , valueType: Literal["int","float"] = "int") -> str:
-    """Generates a lookup table string that can be pasted into a Massive Memory for a math function.
-    Takes in a value type parameter as well. If the value type is int, it leaves the results as they are, but if it's float, it converts the values into half-precision floating point."""
->>>>>>> dee9f45a
+    Takes in a value type parameter as well. If the value type is int, it leaves the results as they are, but if it's float, it converts the values into half-precision floating point.
+    """
     values = []
     for num in range(size):
         values.append(func(num))
